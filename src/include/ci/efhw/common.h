/* SPDX-License-Identifier: GPL-2.0 OR BSD-2-Clause */
/* X-SPDX-Copyright-Text: (c) Copyright 2007-2020 Xilinx, Inc. */
/****************************************************************************
 * Driver for Solarflare network controllers -
 *          resource management for Xen backend, OpenOnload, etc
 *           (including support for SFE4001 10GBT NIC)
 *
 * This file provides API of the efhw library which may be used both from
 * the kernel and from the user-space code.
 *
 * Copyright 2005-2007: Solarflare Communications Inc,
 *                      9501 Jeronimo Road, Suite 250,
 *                      Irvine, CA 92618, USA
 *
 * Developed and maintained by Solarflare Communications:
 *                      <linux-xen-drivers@solarflare.com>
 *                      <onload-dev@solarflare.com>
 *
 * Certain parts of the driver were implemented by
 *          Alexandra Kossovsky <Alexandra.Kossovsky@oktetlabs.ru>
 *          OKTET Labs Ltd, Russia,
 *          http://oktetlabs.ru, <info@oktetlabs.ru>
 *          by request of Solarflare Communications
 *
 *
 * This program is free software; you can redistribute it and/or modify it
 * under the terms of the GNU General Public License version 2 as published
 * by the Free Software Foundation, incorporated herein by reference.
 *
 * This program is distributed in the hope that it will be useful,
 * but WITHOUT ANY WARRANTY; without even the implied warranty of
 * MERCHANTABILITY or FITNESS FOR A PARTICULAR PURPOSE.  See the
 * GNU General Public License for more details.
 *
 * You should have received a copy of the GNU General Public License
 * along with this program; if not, write to the Free Software
 * Foundation, Inc., 51 Franklin St, Fifth Floor, Boston, MA  02110-1301  USA
 ****************************************************************************
 */

#ifndef __CI_EFHW_COMMON_H__
#define __CI_EFHW_COMMON_H__

#include <ci/efhw/common_sysdep.h>
#include <ci/efhw/device.h>

typedef uint32_t efhw_buffer_addr_t;
#define EFHW_BUFFER_ADDR_FMT	"[ba:%"PRIx32"]"

/* Below event structure is in NIC bytes order. When using either field for
 * something other then check against 0xffff one should convert the event
 * into CPU byte order.  Normally this is done in the HW-specific macros */

/*! Comment? */
typedef union {
	uint64_t u64;
	struct {
		uint32_t a;
		uint32_t b;
	} opaque;
} efhw_event_t;

/* Flags for TX/RX queues */
#define EFHW_VI_JUMBO_EN           0x01    /*! scatter RX over multiple desc */
#define EFHW_VI_RX_ZEROCOPY        0x02    /*! Zerocopy for AF_XDP */
#define EFHW_VI_TX_M2M_D2C         0x04    /*! mem2mem and desc2cmpt */
#define EFHW_VI_TX_PHYS_ADDR_EN    0x20    /*! TX physical address mode */
#define EFHW_VI_RX_PHYS_ADDR_EN    0x40    /*! RX physical address mode */
#define EFHW_VI_TX_IP_CSUM_DIS     0x100   /*! enable ip checksum generation */
#define EFHW_VI_TX_TCPUDP_CSUM_DIS 0x200   /*! enable tcp/udp checksum
					       generation */
#define EFHW_VI_TX_TCPUDP_ONLY     0x400   /*! drop non-tcp/udp packets */
#define EFHW_VI_TX_IP_FILTER_EN    0x800   /*! TX IP filtering */
#define EFHW_VI_TX_ETH_FILTER_EN   0x1000  /*! TX MAC filtering */
#define EFHW_VI_TX_Q_MASK_WIDTH_0  0x2000  /*! TX filter q_mask_width bit 0 */
#define EFHW_VI_TX_Q_MASK_WIDTH_1  0x4000  /*! TX filter q_mask_width bit 1 */
#define EFHW_VI_RX_HDR_SPLIT       0x8000  /*! RX header split */
#define EFHW_VI_RX_PREFIX          0x10000  /*! RX prefix */
#define EFHW_VI_RX_TIMESTAMPS      0x20000  /*! RX timestamping */
#define EFHW_VI_TX_TIMESTAMPS      0x40000  /*! TX timestamping */
#define EFHW_VI_TX_LOOPBACK        0x80000  /*! loopback outgoing traffic */
#define EFHW_VI_RX_LOOPBACK        0x100000  /*! receive loopback traffic */
/* Event cut through must be disabled for RX merging to occur.
 * Event cut through must be enabled for the best latency.
 */
#define EFHW_VI_NO_EV_CUT_THROUGH  0x200000  /*! Disable event cut-through */
#define EFHW_VI_RX_PACKED_STREAM   0x400000  /*! Packed stream mode */
/* For RX merging to occur received packets must be processed in store and
 * forward mode, to enable the length to be added to the packet prefix.  This
 * setting forces processing as store and forward, even in cases where it
 * would not otherwise happen.
 */
#define EFHW_VI_NO_RX_CUT_THROUGH  0x800000  /*! Disable RX cut-through */
/* This enables multiple RX packets to be completed via a single RX event.
 * Whether this actually occurs depends on what happens on the RX datapath
 * (see EFHW_VI_NO_RX_CUT_THROUGH).
 */
#define EFHW_VI_ENABLE_RX_MERGE    0x1000000  /*! Enable RX event merging */
#define EFHW_VI_ENABLE_EV_TIMER    0x2000000  /*! Enable hardware event timer */
#define EFHW_VI_TX_ALT             0x4000000  /*! Provision for alternatives */
#define EFHW_VI_TX_CTPIO           0x8000000  /*! Cut-through PIO */
#define EFHW_VI_TX_CTPIO_NO_POISON 0x10000000 /*! Prevent CTPIO poisoning */

/* Note that the EFRM_VI_* flags (0x20000000 and above) are stored in
 * the same word and so no more bits are available for use as new
 * EFHW_VI_* flags. */

#define HIGH_THROUGHPUT_EFHW_VI_FLAGS (EFHW_VI_RX_PREFIX | \
				       EFHW_VI_NO_EV_CUT_THROUGH | \
				       EFHW_VI_NO_RX_CUT_THROUGH | \
				       EFHW_VI_ENABLE_RX_MERGE)

/* Flags indicating effective setings determined at queue
 * allocation/enabling.  Unfortunately these flags are exposed through the
 * userlevel/char interface, so there are flags here that really should not
 * be...
 */
#define EFHW_VI_CLOCK_SYNC_STATUS  0x01  /*! sync status reporting */
#define EFHW_VI_PS_BUF_SIZE_SET    0x02  /*! ps_buf_size field is set */
#define EFHW_VI_ABS_IDX_SET        0x04  /*! abs idx field is valid */

/* Flags for hw features */
#define EFHW_VI_NIC_BUG35388_WORKAROUND 0x01  /*! workaround for bug35388 */
#define EFHW_VI_NIC_CTPIO_ONLY          0x02  /*! TX only using CTPIO */
#define EFHW_VI_NIC_RX_SHARED           0x04  /*! RX filters are lower bound */
#define EFHW_VI_NIC_RX_MCAST_REPLICATION 0x08 /*! RX mcast replication */

/* Types of hardware filter */
/* Each of these values implicitly selects scatter filters on B0 - or in
   EFHW_IP_FILTER_TYPE_NOSCAT_B0_MASK if a non-scatter filter is required */
#define EFHW_IP_FILTER_TYPE_UDP_WILDCARD  (0)	/* dest host only */
#define EFHW_IP_FILTER_TYPE_UDP_FULL      (1)	/* dest host and port */
#define EFHW_IP_FILTER_TYPE_TCP_WILDCARD  (2)	/* dest based filter */
#define EFHW_IP_FILTER_TYPE_TCP_FULL      (3)	/* src  filter */
/* Same again, but with RSS (for B0 only) */
#define EFHW_IP_FILTER_TYPE_UDP_WILDCARD_RSS_B0  (4)
#define EFHW_IP_FILTER_TYPE_UDP_FULL_RSS_B0      (5)
#define EFHW_IP_FILTER_TYPE_TCP_WILDCARD_RSS_B0  (6)
#define EFHW_IP_FILTER_TYPE_TCP_FULL_RSS_B0      (7)

#define EFHW_IP_FILTER_TYPE_FULL_MASK      (0x1) /* Mask for full / wildcard */
#define EFHW_IP_FILTER_TYPE_TCP_MASK       (0x2) /* Mask for TCP type */
#define EFHW_IP_FILTER_TYPE_RSS_B0_MASK    (0x4) /* Mask for B0 RSS enable */
#define EFHW_IP_FILTER_TYPE_NOSCAT_B0_MASK (0x8) /* Mask for B0 SCATTER dsbl */

#define EFHW_IP_FILTER_TYPE_MASK	(0xffff) /* Mask of types above */

#define EFHW_IP_FILTER_BROADCAST	(0x10000) /* driverlink filter
						     support */

/* RSS context hash flags - Huntington */

#define EFHW_RSS_FLAG_SRC_ADDR 0x1
#define EFHW_RSS_FLAG_DST_ADDR 0x2
#define EFHW_RSS_FLAG_SRC_PORT 0x4
#define EFHW_RSS_FLAG_DST_PORT 0x8

/* NIC's page size information */

#define EFHW_1K		0x00000400u
#define EFHW_2K		0x00000800u
#define EFHW_4K		0x00001000u
#define EFHW_8K		0x00002000u
#define EFHW_16K	0x00004000u
#define EFHW_32K	0x00008000u
#define EFHW_64K	0x00010000u
#define EFHW_128K	0x00020000u
#define EFHW_256K	0x00040000u
#define EFHW_512K	0x00080000u
#define EFHW_1M		0x00100000u
#define EFHW_2M		0x00200000u
#define EFHW_4M		0x00400000u
#define EFHW_8M		0x00800000u
#define EFHW_16M	0x01000000u
#define EFHW_32M	0x02000000u
#define EFHW_48M	0x03000000u
#define EFHW_64M	0x04000000u
#define EFHW_128M	0x08000000u
#define EFHW_256M	0x10000000u
#define EFHW_512M	0x20000000u
#define EFHW_1G 	0x40000000u
#define EFHW_2G		0x80000000u
#define EFHW_4G		0x100000000ULL
#define EFHW_8G		0x200000000ULL

/* --- DMA --- */
#define EFHW_DMA_ADDRMASK		(0xffffffffffffffffULL)

#define EFHW_IP_FILTER_NUM		8192

#define EFHW_NIC_PAGE_SIZE  EFHW_4K
#define EFHW_NIC_PAGE_SHIFT 12

#define EFHW_NIC_PAGE_MASK (~(EFHW_NIC_PAGE_SIZE-1))


/* --- NIC-feature flags --- */
#define NIC_FLAG_ONLOAD_UNSUPPORTED 0x20
#define NIC_FLAG_VLAN_FILTERS 0x40
#define NIC_FLAG_BUG35388_WORKAROUND 0x80
#define NIC_FLAG_MCAST_LOOP_HW 0x100
#define NIC_FLAG_14BYTE_PREFIX 0x200
#define NIC_FLAG_PACKED_STREAM 0x400
#define NIC_FLAG_RX_RSS_LIMITED 0x800
#define NIC_FLAG_VAR_PACKED_STREAM 0x1000
#define NIC_FLAG_ADDITIONAL_RSS_MODES 0x2000
#define NIC_FLAG_PIO 0x4000
#define NIC_FLAG_HW_MULTICAST_REPLICATION 0x8000
#define NIC_FLAG_HW_RX_TIMESTAMPING 0x10000
#define NIC_FLAG_HW_TX_TIMESTAMPING 0x20000
#define NIC_FLAG_VPORTS 0x40000
#define NIC_FLAG_PHYS_MODE 0x80000
#define NIC_FLAG_BUFFER_MODE 0x100000
#define NIC_FLAG_MULTICAST_FILTER_CHAINING 0x200000
#define NIC_FLAG_MAC_SPOOFING 0x400000
#define NIC_FLAG_RX_FILTER_TYPE_IP_LOCAL 0x800000
#define NIC_FLAG_RX_FILTER_TYPE_IP_FULL 0x1000000
#define NIC_FLAG_RX_FILTER_TYPE_IP6 0x2000000
#define NIC_FLAG_RX_FILTER_TYPE_ETH_LOCAL 0x4000000
#define NIC_FLAG_RX_FILTER_TYPE_ETH_LOCAL_VLAN 0x8000000
#define NIC_FLAG_RX_FILTER_TYPE_UCAST_ALL 0x10000000
#define NIC_FLAG_RX_FILTER_TYPE_MCAST_ALL 0x20000000
#define NIC_FLAG_RX_FILTER_TYPE_UCAST_MISMATCH 0x40000000
#define NIC_FLAG_RX_FILTER_TYPE_MCAST_MISMATCH 0x80000000
#define NIC_FLAG_RX_FILTER_TYPE_SNIFF 0x100000000LL
#define NIC_FLAG_TX_FILTER_TYPE_SNIFF 0x200000000LL
#define NIC_FLAG_RX_FILTER_IP4_PROTO 0x400000000LL
#define NIC_FLAG_RX_FILTER_ETHERTYPE 0x800000000LL
#define NIC_FLAG_ZERO_RX_PREFIX 0x1000000000LL
#define NIC_FLAG_NIC_PACE 0x2000000000LL
#define NIC_FLAG_RX_MERGE 0x4000000000LL
#define NIC_FLAG_TX_ALTERNATIVES 0x8000000000LL
#define NIC_FLAG_EVQ_V2 0x10000000000LL
#define NIC_FLAG_TX_CTPIO 0x20000000000LL
#define NIC_FLAG_RX_FORCE_EVENT_MERGING 0x40000000000LL
#define NIC_FLAG_EVENT_CUT_THROUGH 0x80000000000LL
#define NIC_FLAG_RX_CUT_THROUGH 0x100000000000LL
#define NIC_FLAG_RX_ZEROCOPY 0x200000000000LL
#define NIC_FLAG_PHYS_CONTIG_EVQ 0x400000000000LL
#define NIC_FLAG_PHYS_CONTIG_TXQ 0x800000000000LL
#define NIC_FLAG_PHYS_CONTIG_RXQ 0x1000000000000LL
/* Use a dedicated irq rather than wakeups on this NIC
 * This reflects what we do rather than the underlying HW capabilities as
 * currently we have no arch where we sometimes use wakeups and sometimes use
 * irqs. */
#define NIC_FLAG_EVQ_IRQ 0x2000000000000LL
/* The only supported TX mode is CTPIO */
#define NIC_FLAG_CTPIO_ONLY 0x4000000000000LL
/* A physical RX queue might be shared with other entities e.g. kernel stack or VIs of other apps.
 * The implications are that applications should:
 *  * expect traffic that has not been requested through their explicit HW filter installation,
 *  * ignore such unsolicited traffic as it is handled by other parties.
 */
#define NIC_FLAG_RX_SHARED 0x8000000000000LL
/* Multicast replication of incoming packets is implemented in the NIC */
#define NIC_FLAG_RX_MCAST_REPLICATION 0x10000000000000LL
/*! ef_vi_prime() runs entirely in userspace */
#define NIC_FLAG_USERSPACE_PRIME 0x20000000000000LL
<<<<<<< HEAD
/* A protection domain and associated buffer allocation can be shared between
   vis. */
#define NIC_FLAG_SHARED_PD 0x40000000000000LL
=======
#define NIC_FLAG_RX_FILTER_MAC_IP4_PROTO 0x40000000000000LL
>>>>>>> ac21cbff

/* Reserved space in evq for a reasonable number of time sync events.
 * They arrive at a rate of 4 per second.  This allows app to get
 * 25s behind...
 */
#define CI_CFG_TIME_SYNC_EVENT_EVQ_CAPACITY (4 * 25)

#endif /* __CI_EFHW_COMMON_H__ */<|MERGE_RESOLUTION|>--- conflicted
+++ resolved
@@ -256,13 +256,10 @@
 #define NIC_FLAG_RX_MCAST_REPLICATION 0x10000000000000LL
 /*! ef_vi_prime() runs entirely in userspace */
 #define NIC_FLAG_USERSPACE_PRIME 0x20000000000000LL
-<<<<<<< HEAD
 /* A protection domain and associated buffer allocation can be shared between
    vis. */
 #define NIC_FLAG_SHARED_PD 0x40000000000000LL
-=======
-#define NIC_FLAG_RX_FILTER_MAC_IP4_PROTO 0x40000000000000LL
->>>>>>> ac21cbff
+#define NIC_FLAG_RX_FILTER_MAC_IP4_PROTO 0x80000000000000LL
 
 /* Reserved space in evq for a reasonable number of time sync events.
  * They arrive at a rate of 4 per second.  This allows app to get
