# SPDX-License-Identifier: GPL-2.0
# X-SPDX-Copyright-Text: (c) Copyright 2007-2020 Xilinx, Inc.
############################
# 
# EtherFabric linux kernel drivers 
#
#	sfc_resource
#
############################

RESOURCE_SRCS	:= resource_driver.c \
	iopage.c kernel_proc.c filter.c \
	bt_stats.c compat_pat_wc.c port_sniff.c nondl_resource.c sysfs.c \
	nondl_driver.c sfcaffinity.c nic_notifier.c \
	aux_driver.c aux_efct.c efct_superbuf.c debugfs.c

EFHW_SRCS	:= nic.c eventq.c af_xdp.c ethtool_rxclass.c \
		ethtool_flow.c efct.c debugfs_nic.c debugfs_efct.c

EFHW_HDRS	:= ef10_mcdi.h ethtool_rxclass.h ethtool_flow.h ef10_ef100.h \
		efct.h

EFRM_SRCS	:=			\
		assert_valid.c		\
		efrm_vi_set.c		\
		efrm_pd.c		\
		efrm_pio.c		\
		efrm_slice_ext.c	\
		efrm_efct_rxq.c		\
		resource_manager.c	\
		resources.c		\
		vi_resource_alloc.c	\
		vi_resource_event.c	\
		vi_resource_flush.c	\
		vi_resource_manager.c	\
		vi_resource_info.c	\
		vi_allocator.c		\
		buddy.c			\
		bt_manager.c		\
<<<<<<< HEAD
		driver_object.c
=======
		driver_object.c		\
		licensing.c		\
		debugfs_rs.c
>>>>>>> 81c9126d

EFRM_HDRS	:= efrm_internal.h efrm_vi.h efrm_vi_set.h \
		efrm_pd.h efrm_pio.h bt_manager.h debugfs_rs.h

UTILS_HDRS	:= hugetlb.h
UTILS_SRCS	:= hugetlb.c

ifeq ($(HAVE_SFC),1)
RESOURCE_SRCS += driverlink_new.c
EFHW_SRCS += ef10.c ef100.c
endif

IMPORT		:= $(EFHW_SRCS:%=../../lib/efhw/%) \
		   $(EFHW_HDRS:%=../../lib/efhw/%) \
		   $(EFRM_SRCS:%=../../lib/efrm/%) \
		   $(EFRM_HDRS:%=../../lib/efrm/%) \
		   $(UTILS_SRCS:%=../../lib/kernel_utils/%) \
		   $(UTILS_HDRS:%=../../include/kernel_utils/%) \
		   ../linux_net/drivers/net/ethernet/sfc/driverlink_api.h


RESOURCE_TARGET	:= sfc_resource.o
RESOURCE_TARGET_SRCS := $(RESOURCE_SRCS) $(EFHW_SRCS) $(EFRM_SRCS) $(UTILS_SRCS)

TARGETS		:= $(RESOURCE_TARGET)

x86_TARGET_SRCS   := syscall_x86.o

arm64_TARGET_SRCS := syscall_aarch64.o ci_arm64_patching.o ci_arm64_insn.o


######################################################
# linux kbuild support
#

ifeq ($(HAVE_SFC),1)
KBUILD_EXTRA_SYMBOLS := $(BUILDPATH)/driver/linux_net/drivers/net/ethernet/sfc/Module.symvers
endif

ifndef CONFIG_AUXILIARY_BUS
ifneq ($(HAVE_CNS_AUX),0)
KBUILD_EXTRA_SYMBOLS += $(AUX_BUS_PATH)/drivers/base/Module.symvers
else
ifneq (,$(wildcard /lib/modules/$(KVER)/updates/auxiliary.symvers))
KBUILD_EXTRA_SYMBOLS += /lib/modules/$(KVER)/updates/auxiliary.symvers
endif
endif
endif

all: $(KBUILD_EXTRA_SYMBOLS)
	$(MAKE) $(MMAKE_KBUILD_ARGS) M=$(CURDIR)
	cp -f sfc_resource.ko $(BUILDPATH)/driver/linux
ifndef CI_FROM_DRIVER
	$(warning "Due to build order sfc.ko may be out-of-date. Please build in driver/linux_net")
endif

clean:
	@$(MakeClean)
	rm -rf *.ko Module.symvers .*.cmd


ifdef MMAKE_IN_KBUILD

obj-m := $(RESOURCE_TARGET) 

sfc_resource-objs := $(RESOURCE_TARGET_SRCS:%.c=%.o) $($(ARCH)_TARGET_SRCS:%.c=%.o)

endif # MMAKE_IN_KBUILD<|MERGE_RESOLUTION|>--- conflicted
+++ resolved
@@ -37,13 +37,8 @@
 		vi_allocator.c		\
 		buddy.c			\
 		bt_manager.c		\
-<<<<<<< HEAD
-		driver_object.c
-=======
 		driver_object.c		\
-		licensing.c		\
 		debugfs_rs.c
->>>>>>> 81c9126d
 
 EFRM_HDRS	:= efrm_internal.h efrm_vi.h efrm_vi_set.h \
 		efrm_pd.h efrm_pio.h bt_manager.h debugfs_rs.h
