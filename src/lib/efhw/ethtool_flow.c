--- conflicted
+++ resolved
@@ -150,13 +150,11 @@
       dst->m_u.usr_ip4_spec.ip_ver = 0;
       break;
     }
-<<<<<<< HEAD
 #ifdef EFRM_HAVE_FLOW_RSS
     if( src->flags & EFX_FILTER_FLAG_RX_RSS ) {
       dst->flow_type |= FLOW_RSS;
     }
 #endif
-=======
     if( src->match_flags & EFX_FILTER_MATCH_LOC_MAC) {
       dst->flow_type |= FLOW_MAC_EXT;
 
@@ -184,7 +182,6 @@
       dst->h_u.ether_spec.h_proto = src->ether_type;
       dst->m_u.ether_spec.h_proto = (__be16)~0u;
     }
->>>>>>> ad9939e8
   }
   if( src->match_flags & EFX_FILTER_MATCH_OUTER_VID ) {
     dst->flow_type |= FLOW_EXT;
